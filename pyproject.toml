[project]
name = "automl"
version = "0.1.0"
description = "sber drkb automl"
authors = [
    {name = "Aleksandr Ivanov", email = "alex.iv.vad@gmail.com"},
]
dependencies = [
    "pandas<=2.0.0",
    "optuna>=4.0.0",
    "catboost>=1.2.7",
    "lightgbm>=3.2.1",
    "xgboost>=2.1.2",
    "lightautoml>=0.4.0",
    "numpy<2.0.0",
    "transformers>=4.46.1",
    "gensim>=4.3.3",
    "nltk>=3.9.1",
<<<<<<< HEAD
    "feature-engine>=1.6.2",
    "numba>=0.60.0",
    "nbformat>=4.2.0",
=======
    "numba>=0.58.1",
    "polars>=1.8.2",
    "feature-engine>=1.2.0",
    "scikit-learn>=0.24.2",
>>>>>>> 6e18a061
]
requires-python = ">=3.8,<3.12"
readme = "README.md"
license = {text = "MIT"}

[build-system]
requires = ["pdm-backend"]
build-backend = "pdm.backend"

[tool.pytest.ini_options]
testpaths = [
    "tests",
]
norecursedirs = "docs *.egg-info .git appdir .tox"
python_files = [
    "test_*.py",
]
addopts = "-n auto --disable-warnings"

[tool.pdm]
distribution = true

[dependency-groups]
dev = [
    "kaggle>=1.6.17",
    "ipykernel>=6.29.5",
    "ipywidgets>=8.1.5",
    "clearml>=1.16.5",
    "pytest>=8.3.3",
    "pytest-xdist>=3.6.1",
    "pytest-testmon>=2.1.3",
]<|MERGE_RESOLUTION|>--- conflicted
+++ resolved
@@ -16,16 +16,10 @@
     "transformers>=4.46.1",
     "gensim>=4.3.3",
     "nltk>=3.9.1",
-<<<<<<< HEAD
-    "feature-engine>=1.6.2",
-    "numba>=0.60.0",
-    "nbformat>=4.2.0",
-=======
     "numba>=0.58.1",
     "polars>=1.8.2",
     "feature-engine>=1.2.0",
     "scikit-learn>=0.24.2",
->>>>>>> 6e18a061
 ]
 requires-python = ">=3.8,<3.12"
 readme = "README.md"
