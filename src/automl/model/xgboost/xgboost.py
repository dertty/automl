--- conflicted
+++ resolved
@@ -10,12 +10,8 @@
 from ...loggers import get_logger
 from ..base_model import BaseModel
 from ..type_hints import FeaturesType, TargetType
-<<<<<<< HEAD
 from ..utils import optuna_tune, convert_to_numpy, convert_to_pandas
-=======
-from ..utils import LogWhenImproved, convert_to_numpy, convert_to_pandas
 from .metrics import get_eval_metric
->>>>>>> c099efaa
 
 log = get_logger(__name__)
 
@@ -195,24 +191,7 @@
         y = convert_to_numpy(y)
         y = y.reshape(y.shape[0])
 
-<<<<<<< HEAD
         study = optuna_tune(self.name, self.objective, X=X, y=y, metric=metric, timeout=timeout, random_state=self.random_state)
-=======
-        # seed sampler for reproducibility
-        sampler = optuna.samplers.TPESampler(seed=self.random_state)
-        # optimize parameters
-        study = optuna.create_study(
-            study_name=self.name,
-            direction="maximize" if scorer.greater_is_better else "minimize",
-            sampler=sampler,
-        )
-        study.optimize(
-            lambda trial: self.objective(trial, X, y, scorer.score),
-            timeout=timeout,
-            n_jobs=1,
-            callbacks=[LogWhenImproved()],
-        )
->>>>>>> c099efaa
 
         # set best parameters
         for key, val in study.best_params.items():
@@ -477,24 +456,7 @@
         if self.n_classes > 2:
             self.objective_type = "multi:softmax"
 
-<<<<<<< HEAD
         study = optuna_tune(self.name, self.objective, X=X, y=y, metric=metric, timeout=timeout, random_state=self.random_state)
-=======
-        # seed sampler for reproducibility
-        sampler = optuna.samplers.TPESampler(seed=self.random_state)
-        # optimize parameters
-        study = optuna.create_study(
-            study_name=self.name,
-            direction="maximize" if scorer.greater_is_better else "minimize",
-            sampler=sampler,
-        )
-        study.optimize(
-            lambda trial: self.objective(trial, X, y, scorer),
-            timeout=timeout,
-            n_jobs=1,
-            callbacks=[LogWhenImproved()],
-        )
->>>>>>> c099efaa
 
         # set best parameters
         for key, val in study.best_params.items():
@@ -522,9 +484,6 @@
     @property
     def not_tuned_params(self):
         return {
-<<<<<<< HEAD
-            **self.get_not_tuned_params(),
-=======
             "n_estimators": self.n_estimators,
             "learning_rate": self.learning_rate,
             "verbosity": self.verbosity,
@@ -538,7 +497,6 @@
     @property
     def inner_params(self):
         return {
->>>>>>> c099efaa
             "max_depth": self.max_depth,
             "max_leaves": self.max_leaves,
             "grow_policy": self.grow_policy,
