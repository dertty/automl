import numpy as np
import optuna
from catboost import CatBoostClassifier as CBClass
from catboost import CatBoostRegressor as CBReg
from catboost import Pool
from sklearn.model_selection import KFold, StratifiedKFold, TimeSeriesSplit

from ...loggers import get_logger
from ..base_model import BaseModel
from ..type_hints import FeaturesType, TargetType
<<<<<<< HEAD
from ..utils import optuna_tune, convert_to_numpy, convert_to_pandas
=======
from ..utils import LogWhenImproved, convert_to_numpy, convert_to_pandas
from .metrics import get_eval_metric
>>>>>>> c099efaa

log = get_logger(__name__)


class CatBoostRegression(BaseModel):
    def __init__(
        self,
        boosting_type="Ordered",
        iterations=None,
        learning_rate=0.03,
        max_leaves=None,
        loss_function=None,
        depth=None,
        l2_leaf_reg=None,
        model_size_reg=None,
        od_wait=100,
        rsm=None,
        subsample=None,
        min_data_in_leaf=None,
        grow_policy="SymmetricTree",
        bootstrap_type=None,
        one_hot_max_size=10,
        n_jobs=6,
        random_state=42,
        time_series=False,
        od_type='Iter',
    ):
        self.name = "CatBoostRegression"
        self.cat_features = []

        self.boosting_type = boosting_type
        self.iterations = iterations
        self.learning_rate = learning_rate
        self.max_leaves = max_leaves
        self.loss_function = loss_function
        self.grow_policy = grow_policy
        self.depth = depth
        self.l2_leaf_reg = l2_leaf_reg
        self.model_size_reg = model_size_reg
        self.od_wait = od_wait
        self.bootstrap_type = bootstrap_type
        self.rsm = rsm
        self.subsample = subsample
        self.min_data_in_leaf = min_data_in_leaf
        self.one_hot_max_size = one_hot_max_size
        self.od_type = od_type
        
        self.thread_count = n_jobs
        self.random_state = random_state
        self.verbose = False
        self.allow_writing_files = False
        self.time_series = time_series

        if self.time_series:
            self.kf = TimeSeriesSplit(n_splits=5)
        else:
            self.kf = KFold(n_splits=5, random_state=self.random_state, shuffle=True)

    def fit(self, X: FeaturesType, y: TargetType, categorical_features=[]):
        log.info(f"Fitting {self.name}", msg_type="start")

        self.cat_features = categorical_features
        X = convert_to_pandas(X)
        y = convert_to_numpy(y)
        y = y.reshape(y.shape[0])

        cv = self.kf.split(X, y)

        self.models = []
        oof_preds = np.full(y.shape[0], fill_value=np.nan)
        for i, (train_idx, test_idx) in enumerate(cv):
            log.info(f"{self.name} fold {i}", msg_type="fit")

            train_data = Pool(
                X.iloc[train_idx], y[train_idx], cat_features=self.cat_features
            )
            test_data = Pool(
                X.iloc[test_idx], y[test_idx], cat_features=self.cat_features
            )

            # initialize fold model
            fold_model = CBReg(**self.params)

            # fit/predict fold model
            fold_model.fit(train_data, eval_set=test_data)
            oof_preds[test_idx] = fold_model.predict(test_data)

            # append fold model
            self.models.append(fold_model)

        log.info(f"Fitting {self.name}", msg_type="end")
        return oof_preds

    @staticmethod
    def get_trial_params(trial):
        # `iterations` is not suggested because it will be corrected by the early stopping
        param_distr = {
            "boosting_type": trial.suggest_categorical(
                "boosting_type",
                [
                    # "Ordered",
                    "Plain",
                ],
            ),
            "depth": trial.suggest_int("depth", 1, 16),
            "l2_leaf_reg": trial.suggest_float("l2_leaf_reg", 0, 10),
            "bootstrap_type": trial.suggest_categorical(
                "bootstrap_type",
                [
                    "Bernoulli",
                    "MVS",
                ],
            ),
            "grow_policy": trial.suggest_categorical(
                "grow_policy",
                [
                    "SymmetricTree",
                    "Depthwise",
                    "Lossguide",
                ],
            ),
            "min_data_in_leaf": trial.suggest_int("min_data_in_leaf", 1, 256),
            "loss_function": trial.suggest_categorical(
                "loss_function",
                [
                    "RMSE",
                    "MAE",
                    "MAPE",
                ],
            ),
            "rsm": trial.suggest_float("rsm", 0.4, 1),
            "subsample": trial.suggest_float("subsample", 0.3, 1),
            "model_size_reg": trial.suggest_float("model_size_reg", 0, 10),
        }

        if param_distr["grow_policy"] == "Lossguide":
            param_distr["max_leaves"] = trial.suggest_int("max_leaves", 10, 512)

        return param_distr

    def get_not_tuned_params(self):
        not_tuned_params = {
            "iterations": 2000,
            "one_hot_max_size": self.one_hot_max_size,
            "learning_rate": self.learning_rate,
            "thread_count": self.thread_count,
            "random_state": self.random_state,
            "verbose": self.verbose,
            "allow_writing_files": self.allow_writing_files,
            "od_type": self.od_type,
            "od_wait": self.od_wait,
            'use_best_model': True,
        }
        if not_tuned_params.get('od_type', 'Iter') == 'Iter':
            not_tuned_params["od_pval"] = 0
        else:
            not_tuned_params["od_pval"] = 1e-5
        return not_tuned_params

    def objective(self, trial, X, y, scorer):
        cv = self.kf.split(X, y)

        trial_params = self.get_trial_params(trial)
        not_tuned_params = self.get_not_tuned_params()

        cv_metrics = []
        best_num_iterations = []
        for train_idx, test_idx in cv:
            train_data = Pool(
                X.iloc[train_idx], y[train_idx], cat_features=self.cat_features
            )
            test_data = Pool(
                X.iloc[test_idx], y[test_idx], cat_features=self.cat_features
            )

            model = CBReg(**trial_params, **not_tuned_params)

            model.fit(train_data, eval_set=test_data)
            y_pred = model.predict(test_data)

            cv_metrics.append(scorer.score(y[test_idx], y_pred))
            best_num_iterations.append(model.best_iteration_)

        # add `iterations`` to the optuna parameters
        trial.set_user_attr("iterations", round(np.mean(best_num_iterations)))

        return np.mean(cv_metrics)

    def tune(
        self,
        X: FeaturesType,
        y: TargetType,
        scorer=None,
        timeout=60,
        categorical_features=[],
    ):
        log.info(f"Tuning {self.name}", msg_type="start")

        self.cat_features = categorical_features

        X = convert_to_pandas(X)
        y = convert_to_numpy(y)
        y = y.reshape(y.shape[0])

<<<<<<< HEAD
        study = optuna_tune(self.name, self.objective, X=X, y=y, metric=metric, timeout=timeout, random_state=self.random_state)
=======
        # seed sampler for reproducibility
        sampler = optuna.samplers.TPESampler(seed=self.random_state)
        # optimize parameters
        study = optuna.create_study(
            study_name=self.name,
            direction="maximize" if scorer.greater_is_better else "minimize",
            sampler=sampler,
        )
        study.optimize(
            lambda trial: self.objective(trial, X, y, scorer),
            timeout=timeout,
            n_jobs=1,
            callbacks=[LogWhenImproved()],
        )
>>>>>>> c099efaa

        # set best parameters
        for key, val in study.best_params.items():
            setattr(self, key, val)
        self.iterations = study.best_trial.user_attrs["iterations"]

        log.info(f"{len(study.trials)} trials completed", msg_type="optuna")
        log.info(f"{self.params}", msg_type="best_params")
        log.info(f"Tuning {self.name}", msg_type="end")

    def _predict(self, X_test):
        """Predict on one dataset. Average all fold models"""
        X_test = convert_to_pandas(X_test)

        y_pred = np.zeros(X_test.shape[0])
        for fold_model in self.models:
            y_pred += fold_model.predict(X_test)

        y_pred = y_pred / len(self.models)
        return y_pred

    @property
    def params(self):
        return {
            **self.get_not_tuned_params(),
            "boosting_type": self.boosting_type,
            "max_leaves": self.max_leaves,
            "loss_function": self.loss_function,
            "grow_policy": self.grow_policy,
            "depth": self.depth,
            "l2_leaf_reg": self.l2_leaf_reg,
            "model_size_reg": self.model_size_reg,
            "bootstrap_type": self.bootstrap_type,
            "rsm": self.rsm,
            "subsample": self.subsample,
            "min_data_in_leaf": self.min_data_in_leaf,
        }


class CatBoostClassification(BaseModel):
    def __init__(
        self,
        boosting_type="Plain",
        iterations=2000,
        learning_rate=0.03,
        max_leaves=None,
        depth=None,
        l2_leaf_reg=None,
        model_size_reg=None,
        od_wait=100,
        rsm=None,
        subsample=None,
        min_data_in_leaf=None,
        grow_policy="SymmetricTree",
        bootstrap_type=None,
        one_hot_max_size=10,
        auto_class_weights=None,
        thread_count=6,
        random_state=42,
        time_series=False,
<<<<<<< HEAD
        od_type='Iter',
=======
        eval_metric=None,
        verbose=False,
        allow_writing_files=False,
        n_jobs=None,
>>>>>>> c099efaa
    ):

        self.name = "CatBoostClassification"
        self.cat_features = []

        self.boosting_type = boosting_type
        self.iterations = iterations
        self.learning_rate = learning_rate
        self.max_leaves = max_leaves
        self.grow_policy = grow_policy
        self.depth = depth
        self.l2_leaf_reg = l2_leaf_reg
        self.model_size_reg = model_size_reg
        self.od_wait = od_wait
        self.bootstrap_type = bootstrap_type
        self.rsm = rsm
        self.subsample = subsample
        self.min_data_in_leaf = min_data_in_leaf
        self.one_hot_max_size = one_hot_max_size
        self.auto_class_weights = auto_class_weights
<<<<<<< HEAD
        self.od_type = od_type
        
        self.thread_count = n_jobs
=======

        self.n_jobs = n_jobs
        self.thread_count = thread_count
>>>>>>> c099efaa
        self.random_state = random_state
        self.verbose = verbose
        self.allow_writing_files = allow_writing_files
        self.time_series = time_series
        self.eval_metric = eval_metric

        # correct alias params
        if self.n_jobs is not None:
            self.thread_count = self.n_jobs

        if self.time_series:
            self.kf = TimeSeriesSplit(n_splits=5)
        else:
            self.kf = StratifiedKFold(
                n_splits=5, random_state=self.random_state, shuffle=True
            )

    def fit(self, X: FeaturesType, y: TargetType, categorical_features=[]):
        log.info(f"Fitting {self.name}", msg_type="start")

        self.cat_features = categorical_features
        X = convert_to_pandas(X)
        y = convert_to_numpy(y)
        y = y.reshape(y.shape[0])
        self.n_classes = np.unique(y).shape[0]

        cv = self.kf.split(X, y)

        self.models = []
        oof_preds = np.full((y.shape[0], self.n_classes), fill_value=np.nan)
        for i, (train_idx, test_idx) in enumerate(cv):
            log.info(f"{self.name} fold {i}", msg_type="fit")

            train_data = Pool(
                X.iloc[train_idx], y[train_idx], cat_features=self.cat_features
            )
            test_data = Pool(
                X.iloc[test_idx], y[test_idx], cat_features=self.cat_features
            )

            # initialize fold model
            fold_model = CBClass(**self.inner_params, eval_metric=self.eval_metric)

            # fit/predict fold model
            fold_model.fit(train_data, eval_set=test_data)
            oof_preds[test_idx] = fold_model.predict_proba(test_data)

            # append fold model
            self.models.append(fold_model)

        log.info(f"Fitting {self.name}", msg_type="end")
        return oof_preds

    @staticmethod
    def get_trial_params(trial):
        # `iterations` is not suggested because it will be corrected by the early stopping
        param_distr = {
            "boosting_type": trial.suggest_categorical(
                "boosting_type",
                [
                    # "Ordered",
                    "Plain",
                ],
            ),
            "depth": trial.suggest_int("depth", 1, 16),
            "l2_leaf_reg": trial.suggest_float("l2_leaf_reg", 0, 200),
            "bootstrap_type": trial.suggest_categorical(
                "bootstrap_type",
                [
                    "Bernoulli",
                    "MVS",
                ],
            ),
            "grow_policy": trial.suggest_categorical(
                "grow_policy",
                [
                    "SymmetricTree",
                    "Depthwise",
                    "Lossguide",
                ],
            ),
            "min_data_in_leaf": trial.suggest_int("min_data_in_leaf", 1, 256),
            "rsm": trial.suggest_float("rsm", 0.4, 1),
            "subsample": trial.suggest_float("subsample", 0.4, 1),
            "model_size_reg": trial.suggest_float("model_size_reg", 0, 200),
            "auto_class_weights": trial.suggest_categorical(
                "auto_class_weights", [None, "Balanced", "SqrtBalanced"]
            ),
        }

        if param_distr["grow_policy"] == "Lossguide":
            param_distr["max_leaves"] = trial.suggest_int("max_leaves", 10, 512)

        return param_distr

<<<<<<< HEAD
    def get_not_tuned_params(self):
        not_tuned_params = {
            "iterations": 2000,
            "one_hot_max_size": self.one_hot_max_size,
            "learning_rate": self.learning_rate,
            "thread_count": self.thread_count,
            "random_state": self.random_state,
            "verbose": self.verbose,
            "allow_writing_files": self.allow_writing_files,
            "od_type": self.od_type,
            "od_wait": self.od_wait,
            'use_best_model': True,
        }
        if not_tuned_params.get('od_type', 'Iter') == 'Iter':
            not_tuned_params["od_pval"] = 0
        else:
            not_tuned_params["od_pval"] = 1e-5
        return not_tuned_params

    def objective(self, trial, X, y, metric):
=======
    def objective(self, trial, X, y, scorer):
>>>>>>> c099efaa
        cv = self.kf.split(X, y)

        trial_params = self.get_trial_params(trial)
        not_tuned_params = self.not_tuned_params

        cv_metrics = []
        best_num_iterations = []
        for train_idx, test_idx in cv:
            train_data = Pool(
                X.iloc[train_idx], y[train_idx], cat_features=self.cat_features
            )
            test_data = Pool(
                X.iloc[test_idx], y[test_idx], cat_features=self.cat_features
            )

            model = CBClass(
                **trial_params, **not_tuned_params, eval_metric=self.eval_metric
            )

            model.fit(train_data, eval_set=test_data)
            y_pred = model.predict_proba(test_data)

            if y_pred.ndim == 2 and y_pred.shape[1] == 2:
                # binary case
                y_pred = y_pred[:, 1]

            cv_metrics.append(scorer.score(y[test_idx], y_pred))
            best_num_iterations.append(model.best_iteration_)

        # add `iterations` as an optuna parameter
        trial.set_user_attr("iterations", round(np.mean(best_num_iterations)))

        return np.mean(cv_metrics)

    def tune(
        self,
        X: FeaturesType,
        y: TargetType,
        scorer,
        timeout=60,
        categorical_features=[],
    ):
        log.info(f"Tuning {self.name}", msg_type="start")

        self.cat_features = categorical_features
        self.eval_metric = get_eval_metric(scorer)

        X = convert_to_pandas(X)
        y = convert_to_numpy(y)
        y = y.reshape(y.shape[0])

<<<<<<< HEAD
        study = optuna_tune(self.name, self.objective, X=X, y=y, metric=metric, timeout=timeout, random_state=self.random_state)
=======
        # seed sampler for reproducibility
        sampler = optuna.samplers.TPESampler(seed=self.random_state)
        # optimize parameters
        study = optuna.create_study(
            study_name=self.name,
            direction="maximize" if scorer.greater_is_better else "minimize",
            sampler=sampler,
        )
        study.optimize(
            lambda trial: self.objective(trial, X, y, scorer),
            timeout=timeout,
            n_jobs=1,
            callbacks=[LogWhenImproved()],
        )
>>>>>>> c099efaa

        # set best parameters
        for key, val in study.best_params.items():
            setattr(self, key, val)
        self.iterations = study.best_trial.user_attrs["iterations"]

        log.info(f"{len(study.trials)} trials completed", msg_type="optuna")
        log.info(f"{self.params}", msg_type="best_params")
        log.info(f"Tuning {self.name}", msg_type="end")

    def _predict(self, X_test):
        """Predict on one dataset. Average all fold models"""
        X_test = convert_to_pandas(X_test)

        y_pred = np.zeros((X_test.shape[0], self.n_classes))
        for fold_model in self.models:
            y_pred += fold_model.predict_proba(X_test)

        y_pred = y_pred / len(self.models)
        return y_pred

    @property
    def not_tuned_params(self):
        return {
<<<<<<< HEAD
            **self.get_not_tuned_params(),
=======
            "iterations": self.iterations,
            "one_hot_max_size": self.one_hot_max_size,
            "learning_rate": self.learning_rate,
            "random_state": self.random_state,
            "thread_count": self.thread_count,
            "verbose": self.verbose,
            "allow_writing_files": self.allow_writing_files,
        }

    @property
    def inner_params(self):
        return {
>>>>>>> c099efaa
            "boosting_type": self.boosting_type,
            "max_leaves": self.max_leaves,
            "grow_policy": self.grow_policy,
            "depth": self.depth,
            "l2_leaf_reg": self.l2_leaf_reg,
            "model_size_reg": self.model_size_reg,
            "bootstrap_type": self.bootstrap_type,
            "rsm": self.rsm,
            "subsample": self.subsample,
            "min_data_in_leaf": self.min_data_in_leaf,
            "auto_class_weights": self.auto_class_weights,
<<<<<<< HEAD
=======
            **self.not_tuned_params,
        }

    @property
    def meta_params(self):
        return {
            "eval_metric": (
                self.eval_metric
                if isinstance(self.eval_metric, str) or self.eval_metric is None
                else "custom_metric"
            ),
            "time_series": self.time_series,
        }

    @property
    def params(self):
        return {
            **self.inner_params,
            **self.meta_params,
>>>>>>> c099efaa
        }<|MERGE_RESOLUTION|>--- conflicted
+++ resolved
@@ -8,12 +8,8 @@
 from ...loggers import get_logger
 from ..base_model import BaseModel
 from ..type_hints import FeaturesType, TargetType
-<<<<<<< HEAD
-from ..utils import optuna_tune, convert_to_numpy, convert_to_pandas
-=======
-from ..utils import LogWhenImproved, convert_to_numpy, convert_to_pandas
+from ..utils import LogWhenImproved, convert_to_numpy, convert_to_pandas, optuna_tune
 from .metrics import get_eval_metric
->>>>>>> c099efaa
 
 log = get_logger(__name__)
 
@@ -218,24 +214,7 @@
         y = convert_to_numpy(y)
         y = y.reshape(y.shape[0])
 
-<<<<<<< HEAD
         study = optuna_tune(self.name, self.objective, X=X, y=y, metric=metric, timeout=timeout, random_state=self.random_state)
-=======
-        # seed sampler for reproducibility
-        sampler = optuna.samplers.TPESampler(seed=self.random_state)
-        # optimize parameters
-        study = optuna.create_study(
-            study_name=self.name,
-            direction="maximize" if scorer.greater_is_better else "minimize",
-            sampler=sampler,
-        )
-        study.optimize(
-            lambda trial: self.objective(trial, X, y, scorer),
-            timeout=timeout,
-            n_jobs=1,
-            callbacks=[LogWhenImproved()],
-        )
->>>>>>> c099efaa
 
         # set best parameters
         for key, val in study.best_params.items():
@@ -296,14 +275,11 @@
         thread_count=6,
         random_state=42,
         time_series=False,
-<<<<<<< HEAD
-        od_type='Iter',
-=======
         eval_metric=None,
         verbose=False,
         allow_writing_files=False,
         n_jobs=None,
->>>>>>> c099efaa
+        od_type='Iter'
     ):
 
         self.name = "CatBoostClassification"
@@ -324,15 +300,10 @@
         self.min_data_in_leaf = min_data_in_leaf
         self.one_hot_max_size = one_hot_max_size
         self.auto_class_weights = auto_class_weights
-<<<<<<< HEAD
-        self.od_type = od_type
-        
-        self.thread_count = n_jobs
-=======
 
         self.n_jobs = n_jobs
         self.thread_count = thread_count
->>>>>>> c099efaa
+        self.od_type = od_type
         self.random_state = random_state
         self.verbose = verbose
         self.allow_writing_files = allow_writing_files
@@ -428,30 +399,7 @@
 
         return param_distr
 
-<<<<<<< HEAD
-    def get_not_tuned_params(self):
-        not_tuned_params = {
-            "iterations": 2000,
-            "one_hot_max_size": self.one_hot_max_size,
-            "learning_rate": self.learning_rate,
-            "thread_count": self.thread_count,
-            "random_state": self.random_state,
-            "verbose": self.verbose,
-            "allow_writing_files": self.allow_writing_files,
-            "od_type": self.od_type,
-            "od_wait": self.od_wait,
-            'use_best_model': True,
-        }
-        if not_tuned_params.get('od_type', 'Iter') == 'Iter':
-            not_tuned_params["od_pval"] = 0
-        else:
-            not_tuned_params["od_pval"] = 1e-5
-        return not_tuned_params
-
-    def objective(self, trial, X, y, metric):
-=======
     def objective(self, trial, X, y, scorer):
->>>>>>> c099efaa
         cv = self.kf.split(X, y)
 
         trial_params = self.get_trial_params(trial)
@@ -503,24 +451,7 @@
         y = convert_to_numpy(y)
         y = y.reshape(y.shape[0])
 
-<<<<<<< HEAD
         study = optuna_tune(self.name, self.objective, X=X, y=y, metric=metric, timeout=timeout, random_state=self.random_state)
-=======
-        # seed sampler for reproducibility
-        sampler = optuna.samplers.TPESampler(seed=self.random_state)
-        # optimize parameters
-        study = optuna.create_study(
-            study_name=self.name,
-            direction="maximize" if scorer.greater_is_better else "minimize",
-            sampler=sampler,
-        )
-        study.optimize(
-            lambda trial: self.objective(trial, X, y, scorer),
-            timeout=timeout,
-            n_jobs=1,
-            callbacks=[LogWhenImproved()],
-        )
->>>>>>> c099efaa
 
         # set best parameters
         for key, val in study.best_params.items():
@@ -544,10 +475,7 @@
 
     @property
     def not_tuned_params(self):
-        return {
-<<<<<<< HEAD
-            **self.get_not_tuned_params(),
-=======
+        not_tuned_params = {
             "iterations": self.iterations,
             "one_hot_max_size": self.one_hot_max_size,
             "learning_rate": self.learning_rate,
@@ -556,11 +484,16 @@
             "verbose": self.verbose,
             "allow_writing_files": self.allow_writing_files,
         }
+        if not_tuned_params.get('od_type', 'Iter') == 'Iter':
+            not_tuned_params["od_pval"] = 0
+        else:
+            not_tuned_params["od_pval"] = 1e-5
+        return not_tuned_params
 
     @property
     def inner_params(self):
         return {
->>>>>>> c099efaa
+            **self.get_not_tuned_params(),
             "boosting_type": self.boosting_type,
             "max_leaves": self.max_leaves,
             "grow_policy": self.grow_policy,
@@ -572,8 +505,6 @@
             "subsample": self.subsample,
             "min_data_in_leaf": self.min_data_in_leaf,
             "auto_class_weights": self.auto_class_weights,
-<<<<<<< HEAD
-=======
             **self.not_tuned_params,
         }
 
@@ -593,5 +524,4 @@
         return {
             **self.inner_params,
             **self.meta_params,
->>>>>>> c099efaa
         }