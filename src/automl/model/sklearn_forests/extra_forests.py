--- conflicted
+++ resolved
@@ -149,24 +149,7 @@
         y = convert_to_numpy(y)
         y = y.reshape(y.shape[0])
 
-<<<<<<< HEAD
         study = optuna_tune(self.name, self.objective, X=X, y=y, metric=metric, timeout=timeout, random_state=self.random_state)
-=======
-        # seed sampler for reproducibility
-        sampler = optuna.samplers.TPESampler(seed=self.random_state)
-        # optimize parameters
-        study = optuna.create_study(
-            study_name=self.name,
-            direction="maximize" if scorer.greater_is_better else "minimize",
-            sampler=sampler,
-        )
-        study.optimize(
-            lambda trial: self.objective(trial, X, y, scorer),
-            timeout=timeout,
-            n_jobs=1,
-            callbacks=[LogWhenImproved()],
-        )
->>>>>>> c099efaa
 
         # set best parameters
         for key, val in study.best_params.items():
@@ -333,24 +316,7 @@
         y = convert_to_numpy(y)
         y = y.reshape(y.shape[0])
 
-<<<<<<< HEAD
         study = optuna_tune(self.name, self.objective, X=X, y=y, metric=metric, timeout=timeout, random_state=self.random_state)
-=======
-        # seed sampler for reproducibility
-        sampler = optuna.samplers.TPESampler(seed=self.random_state)
-        # optimize parameters
-        study = optuna.create_study(
-            study_name=self.name,
-            direction="maximize" if scorer.greater_is_better else "minimize",
-            sampler=sampler,
-        )
-        study.optimize(
-            lambda trial: self.objective(trial, X, y, scorer),
-            timeout=timeout,
-            n_jobs=1,
-            callbacks=[LogWhenImproved()],
-        )
->>>>>>> c099efaa
 
         # set best parameters
         for key, val in study.best_params.items():
@@ -393,9 +359,6 @@
             "oob_score": self.oob_score,
             "max_samples": self.max_samples,
             "class_weight": self.class_weight,
-<<<<<<< HEAD
-        }
-=======
             **self.not_tuned_params,
         }
 
@@ -405,5 +368,4 @@
 
     @property
     def params(self):
-        return {**self.inner_params, **self.meta_params}
->>>>>>> c099efaa
+        return {**self.inner_params, **self.meta_params}